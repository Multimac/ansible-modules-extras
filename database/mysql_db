--- conflicted
+++ resolved
@@ -116,7 +116,6 @@
     cursor.execute(query)
     return True
 
-<<<<<<< HEAD
 def db_dump(module, host, user, password, db_name, target, socket=None):
     cmd = module.get_bin_path('mysqldump', True)
     cmd += " --quick --user=%s --password=%s" %(user, password)
@@ -125,7 +124,12 @@
     else:
         cmd += " --host=%s" % host
     cmd += " %s" % db_name
-    cmd += " > %s" % target
+    if os.path.splitext(target)[-1] == '.gz':
+        cmd = cmd + ' | gzip > ' + target
+    elif os.path.splitext(target)[-1] == '.bz2':
+        cmd = cmd + ' | bzip2 > ' + target
+    else:
+        cmd += " > %s" % target
     rc, stdout, stderr = module.run_command(cmd)
     return rc, stdout, stderr
 
@@ -137,32 +141,14 @@
     else:
         cmd += " --host=%s" % host
     cmd += " -D %s" % db_name
-    cmd += " < %s" % target
-    rc, stdout, stderr = module.run_command(cmd)
-    return rc, stdout, stderr
-=======
-def db_dump(host, user, password, db_name, target):
-    cmd = '/usr/bin/mysqldump -q -h ' + host + ' -u ' + user + ' --password=' + password + ' ' + db_name
-    if os.path.splitext(target)[-1] == '.gz':
-        cmd = cmd + ' | gzip > ' + target
-    elif os.path.splitext(target)[-1] == '.bz2':
-        cmd = cmd + ' | bzip2 > ' + target
-    else:
-        cmd = cmd + ' > ' + target
-    res = os.system(cmd)
-    return (res == 0)
-
-def db_import(host, user, password, db_name, target):
-    cmd = '/usr/bin/mysql -h ' + host + ' -u ' + user + ' --password=' + password + ' ' + db_name
     if os.path.splitext(target)[-1] == '.gz':
         cmd = 'gunzip < ' + target + ' | ' + cmd
     elif os.path.splitext(target)[-1] == '.bz2':
         cmd = 'bunzip2 < ' + target + ' | ' + cmd
     else:
-        cmd = cmd + ' < ' + target
-    res = os.system(cmd)
-    return (res == 0)
->>>>>>> 85ed9af9
+        cmd += " < %s" % target
+    rc, stdout, stderr = module.run_command(cmd)
+    return rc, stdout, stderr
 
 def db_create(cursor, db, encoding, collation):
     if encoding:
